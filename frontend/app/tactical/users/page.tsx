'use client';

import React, { useState, useEffect } from 'react';
import TacticalPageTemplate from '../../../components/TacticalPageTemplate';
import { 
  Users, 
  Plus, 
  Search, 
  Filter,
  MoreVertical,
  Edit,
  Trash2,
  Shield,
  Key,
  Mail,
  Phone,
  Calendar,
  Clock,
  Activity,
  CheckCircle,
  XCircle,
  AlertTriangle,
  UserPlus,
  UserMinus,
  UserCheck,
  Settings,
  Download,
  Upload,
  RefreshCw,
  Eye,
  EyeOff,
  Lock,
  Unlock,
  Crown,
  User,
  Globe,
  Building,
  MapPin,
  Briefcase,
  GraduationCap,
  Award,
  Star,
  TrendingUp,
  BarChart3
} from 'lucide-react';
import { Button } from '../../../components/ui/button';
import { Input } from '../../../components/ui/input';
import { Badge } from '../../../components/ui/badge';
import { Card, CardContent, CardDescription, CardHeader, CardTitle } from '../../../components/ui/card';
import { Tabs, TabsContent, TabsList, TabsTrigger } from '../../../components/ui/tabs';
import { Dialog, DialogContent, DialogDescription, DialogHeader, DialogTitle, DialogTrigger } from '../../../components/ui/dialog';
import { Select, SelectContent, SelectItem, SelectTrigger, SelectValue } from '../../../components/ui/select';
import { Switch } from '../../../components/ui/switch';
import { Label } from '../../../components/ui/label';
import { Textarea } from '../../../components/ui/textarea';
import { Avatar } from '../../../components/ui/avatar';
import { Progress } from '../../../components/ui/progress';

interface User {
  id: string;
  email: string;
  firstName: string;
  lastName: string;
  displayName: string;
  avatar?: string;
  status: 'active' | 'inactive' | 'suspended' | 'pending';
  roles: string[];
  permissions: string[];
  department: string;
  title: string;
  manager?: string;
  location: string;
  timezone: string;
  phone?: string;
  lastLogin: string;
  createdAt: string;
  lastActivity: string;
  loginCount: number;
  mfaEnabled: boolean;
  ssoProvider?: string;
  attributes: Record<string, any>;
  groups: string[];
  preferences: {
    theme: 'dark' | 'light' | 'system';
    language: string;
    notifications: boolean;
    emailUpdates: boolean;
  };
}

interface Role {
  id: string;
  name: string;
  description: string;
  permissions: string[];
  userCount: number;
  system: boolean;
}

interface Permission {
  id: string;
  name: string;
  description: string;
  category: string;
  critical: boolean;
}

interface UserGroup {
  id: string;
  name: string;
  description: string;
  userCount: number;
  permissions: string[];
}

const mockUsers: User[] = [
  {
    id: 'user-1',
    email: 'sarah.chen@policycortex.com',
    firstName: 'Sarah',
    lastName: 'Chen',
    displayName: 'Sarah Chen',
    avatar: '/avatars/sarah.jpg',
    status: 'active',
    roles: ['admin', 'policy-manager'],
    permissions: ['*'],
    department: 'Engineering',
    title: 'Senior DevOps Engineer',
    manager: 'user-2',
    location: 'San Francisco, CA',
    timezone: 'America/Los_Angeles',
    phone: '+1 (555) 123-4567',
    lastLogin: '2024-01-20T10:15:00Z',
    createdAt: '2023-06-15T08:00:00Z',
    lastActivity: '2024-01-20T10:25:00Z',
    loginCount: 847,
    mfaEnabled: true,
    ssoProvider: 'okta',
    attributes: { clearanceLevel: 'secret', project: 'quantum' },
    groups: ['engineering', 'admins', 'on-call'],
    preferences: {
      theme: 'dark',
      language: 'en-US',
      notifications: true,
      emailUpdates: true
    }
  },
  {
    id: 'user-2',
    email: 'mike.rodriguez@policycortex.com',
    firstName: 'Mike',
    lastName: 'Rodriguez',
    displayName: 'Mike Rodriguez',
    status: 'active',
    roles: ['manager', 'policy-reviewer'],
    permissions: ['read:all', 'write:policies', 'manage:team'],
    department: 'Operations',
    title: 'Operations Manager',
    location: 'Austin, TX',
    timezone: 'America/Chicago',
    phone: '+1 (555) 234-5678',
    lastLogin: '2024-01-20T09:45:00Z',
    createdAt: '2023-03-22T09:30:00Z',
    lastActivity: '2024-01-20T09:50:00Z',
    loginCount: 1243,
    mfaEnabled: true,
    ssoProvider: 'azure-ad',
    attributes: { clearanceLevel: 'confidential', department: 'operations' },
    groups: ['operations', 'managers'],
    preferences: {
      theme: 'light',
      language: 'en-US',
      notifications: true,
      emailUpdates: false
    }
  },
  {
    id: 'user-3',
    email: 'alex.kim@policycortex.com',
    firstName: 'Alex',
    lastName: 'Kim',
    displayName: 'Alex Kim',
    status: 'active',
    roles: ['analyst', 'compliance-officer'],
    permissions: ['read:policies', 'write:reports', 'read:compliance'],
    department: 'Compliance',
    title: 'Security Analyst',
    manager: 'user-2',
    location: 'Remote',
    timezone: 'America/New_York',
    phone: '+1 (555) 345-6789',
    lastLogin: '2024-01-19T16:30:00Z',
    createdAt: '2023-09-10T10:00:00Z',
    lastActivity: '2024-01-19T17:15:00Z',
    loginCount: 432,
    mfaEnabled: false,
    attributes: { clearanceLevel: 'public', specialization: 'azure-security' },
    groups: ['compliance', 'analysts'],
    preferences: {
      theme: 'system',
      language: 'en-US',
      notifications: false,
      emailUpdates: true
    }
  },
  {
    id: 'user-4',
    email: 'emma.taylor@external.com',
    firstName: 'Emma',
    lastName: 'Taylor',
    displayName: 'Emma Taylor',
    status: 'pending',
    roles: ['guest'],
    permissions: ['read:basic'],
    department: 'External',
    title: 'Consultant',
    location: 'London, UK',
    timezone: 'Europe/London',
    lastLogin: 'never',
    createdAt: '2024-01-18T14:20:00Z',
    lastActivity: 'never',
    loginCount: 0,
    mfaEnabled: false,
    attributes: { contractor: true, endDate: '2024-06-30' },
    groups: ['external'],
    preferences: {
      theme: 'dark',
      language: 'en-GB',
      notifications: true,
      emailUpdates: true
    }
  },
  {
    id: 'user-5',
    email: 'john.suspended@policycortex.com',
    firstName: 'John',
    lastName: 'Suspended',
    displayName: 'John Suspended',
    status: 'suspended',
    roles: ['developer'],
    permissions: [],
    department: 'Engineering',
    title: 'Junior Developer',
    manager: 'user-1',
    location: 'Seattle, WA',
    timezone: 'America/Los_Angeles',
    lastLogin: '2024-01-15T13:22:00Z',
    createdAt: '2023-11-08T16:45:00Z',
    lastActivity: '2024-01-15T13:30:00Z',
    loginCount: 156,
    mfaEnabled: true,
    attributes: { suspended: true, reason: 'policy-violation' },
    groups: ['engineering'],
    preferences: {
      theme: 'dark',
      language: 'en-US',
      notifications: false,
      emailUpdates: false
    }
  }
];

const mockRoles: Role[] = [
  {
    id: 'admin',
    name: 'System Administrator',
    description: 'Full system access with all permissions',
    permissions: ['*'],
    userCount: 3,
    system: true
  },
  {
    id: 'manager',
    name: 'Manager',
    description: 'Team management and policy oversight',
    permissions: ['read:all', 'write:policies', 'manage:team'],
    userCount: 8,
    system: false
  },
  {
    id: 'policy-manager',
    name: 'Policy Manager',
    description: 'Policy creation and management',
    permissions: ['read:all', 'write:policies', 'delete:policies'],
    userCount: 12,
    system: false
  },
  {
    id: 'analyst',
    name: 'Security Analyst',
    description: 'Read access to security data and reports',
    permissions: ['read:policies', 'read:reports', 'write:reports'],
    userCount: 24,
    system: false
  },
  {
    id: 'developer',
    name: 'Developer',
    description: 'Development access to APIs and resources',
    permissions: ['read:api', 'write:api', 'read:docs'],
    userCount: 45,
    system: false
  }
];

const mockGroups: UserGroup[] = [
  {
    id: 'engineering',
    name: 'Engineering',
    description: 'Software engineering team',
    userCount: 34,
    permissions: ['read:api', 'write:api', 'read:docs']
  },
  {
    id: 'operations',
    name: 'Operations',
    description: 'IT operations and infrastructure team',
    userCount: 18,
    permissions: ['read:infrastructure', 'write:configs', 'read:monitoring']
  },
  {
    id: 'compliance',
    name: 'Compliance',
    description: 'Compliance and security team',
    userCount: 12,
    permissions: ['read:compliance', 'write:reports', 'read:audits']
  }
];

export default function UsersPage() {
  const [users, setUsers] = useState<User[]>(mockUsers);
  const [roles, setRoles] = useState<Role[]>(mockRoles);
  const [groups, setGroups] = useState<UserGroup[]>(mockGroups);
  const [searchTerm, setSearchTerm] = useState('');
  const [statusFilter, setStatusFilter] = useState<string>('all');
  const [roleFilter, setRoleFilter] = useState<string>('all');
  const [departmentFilter, setDepartmentFilter] = useState<string>('all');
  const [activeTab, setActiveTab] = useState('users');
  const [selectedUser, setSelectedUser] = useState<User | null>(null);
  const [isCreatingUser, setIsCreatingUser] = useState(false);
  const [isEditingUser, setIsEditingUser] = useState(false);
  const [bulkSelection, setBulkSelection] = useState<string[]>([]);

  const [newUser, setNewUser] = useState({
    email: '',
    firstName: '',
    lastName: '',
    department: '',
    title: '',
    location: '',
    phone: '',
    roles: [] as string[],
    groups: [] as string[],
    mfaEnabled: true,
    sendInvite: true
  });

  const filteredUsers = users.filter(user => {
    const matchesSearch = 
      user.displayName.toLowerCase().includes(searchTerm.toLowerCase()) ||
      user.email.toLowerCase().includes(searchTerm.toLowerCase()) ||
      user.department.toLowerCase().includes(searchTerm.toLowerCase()) ||
      user.title.toLowerCase().includes(searchTerm.toLowerCase());
    
    const matchesStatus = statusFilter === 'all' || user.status === statusFilter;
    const matchesRole = roleFilter === 'all' || user.roles.some(role => role === roleFilter);
    const matchesDepartment = departmentFilter === 'all' || user.department === departmentFilter;

    return matchesSearch && matchesStatus && matchesRole && matchesDepartment;
  });

  const getStatusColor = (status: string) => {
    switch (status) {
      case 'active': return 'bg-green-500/20 text-green-400 border-green-500/20';
      case 'inactive': return 'bg-gray-500/20 text-gray-400 border-gray-500/20';
      case 'suspended': return 'bg-red-500/20 text-red-400 border-red-500/20';
      case 'pending': return 'bg-yellow-500/20 text-yellow-400 border-yellow-500/20';
      default: return 'bg-gray-500/20 text-gray-400 border-gray-500/20';
    }
  };

  const getStatusIcon = (status: string) => {
    switch (status) {
      case 'active': return <CheckCircle className="w-4 h-4" />;
      case 'inactive': return <XCircle className="w-4 h-4" />;
      case 'suspended': return <AlertTriangle className="w-4 h-4" />;
      case 'pending': return <Clock className="w-4 h-4" />;
      default: return <User className="w-4 h-4" />;
    }
  };

  const handleCreateUser = () => {
    const user: User = {
      id: `user-${Date.now()}`,
      email: newUser.email,
      firstName: newUser.firstName,
      lastName: newUser.lastName,
      displayName: `${newUser.firstName} ${newUser.lastName}`,
      status: 'pending',
      roles: newUser.roles,
      permissions: [],
      department: newUser.department,
      title: newUser.title,
      location: newUser.location,
      timezone: 'America/Los_Angeles',
      phone: newUser.phone,
      lastLogin: 'never',
      createdAt: new Date().toISOString(),
      lastActivity: 'never',
      loginCount: 0,
      mfaEnabled: newUser.mfaEnabled,
      attributes: {},
      groups: newUser.groups,
      preferences: {
        theme: 'dark',
        language: 'en-US',
        notifications: true,
        emailUpdates: true
      }
    };

    setUsers([...users, user]);
    setNewUser({
      email: '',
      firstName: '',
      lastName: '',
      department: '',
      title: '',
      location: '',
      phone: '',
      roles: [],
      groups: [],
      mfaEnabled: true,
      sendInvite: true
    });
    setIsCreatingUser(false);
  };

  const handleToggleUserStatus = (userId: string) => {
    setUsers(users.map(user => 
      user.id === userId 
        ? { ...user, status: user.status === 'active' ? 'suspended' : 'active' }
        : user
    ));
  };

  const handleBulkAction = (action: string) => {
    switch (action) {
      case 'activate':
        setUsers(users.map(user => 
          bulkSelection.includes(user.id) ? { ...user, status: 'active' } : user
        ));
        break;
      case 'suspend':
        setUsers(users.map(user => 
          bulkSelection.includes(user.id) ? { ...user, status: 'suspended' } : user
        ));
        break;
      case 'delete':
        setUsers(users.filter(user => !bulkSelection.includes(user.id)));
        break;
    }
    setBulkSelection([]);
  };

  const departments = [...new Set(users.map(user => user.department))];
  const activeUsers = users.filter(u => u.status === 'active').length;
  const pendingUsers = users.filter(u => u.status === 'pending').length;
  const suspendedUsers = users.filter(u => u.status === 'suspended').length;

  const content = (
    <div className="space-y-6">
      {/* Stats Cards */}
      <div className="grid grid-cols-1 md:grid-cols-2 lg:grid-cols-4 gap-6">
        <Card className="bg-black border-gray-800">
          <CardContent className="p-6">
            <div className="flex items-center justify-between">
              <div>
                <p className="text-sm font-medium text-gray-400">Total Users</p>
                <p className="text-2xl font-bold text-white">{users.length}</p>
              </div>
              <Users className="w-8 h-8 text-blue-500" />
            </div>
            <div className="mt-4 flex items-center text-xs text-blue-500">
              <TrendingUp className="w-3 h-3 mr-1" />
              <span>+{Math.round(users.length * 0.08)} this month</span>
            </div>
          </CardContent>
        </Card>

        <Card className="bg-black border-gray-800">
          <CardContent className="p-6">
            <div className="flex items-center justify-between">
              <div>
                <p className="text-sm font-medium text-gray-400">Active Users</p>
                <p className="text-2xl font-bold text-white">{activeUsers}</p>
              </div>
              <CheckCircle className="w-8 h-8 text-green-500" />
            </div>
            <div className="mt-4 flex items-center text-xs text-green-500">
              <Activity className="w-3 h-3 mr-1" />
              <span>{Math.round((activeUsers / users.length) * 100)}% of total</span>
            </div>
          </CardContent>
        </Card>

        <Card className="bg-black border-gray-800">
          <CardContent className="p-6">
            <div className="flex items-center justify-between">
              <div>
                <p className="text-sm font-medium text-gray-400">Pending Invites</p>
                <p className="text-2xl font-bold text-white">{pendingUsers}</p>
              </div>
              <Clock className="w-8 h-8 text-yellow-500" />
            </div>
            <div className="mt-4 flex items-center text-xs text-yellow-500">
              <Mail className="w-3 h-3 mr-1" />
              <span>Awaiting activation</span>
            </div>
          </CardContent>
        </Card>

        <Card className="bg-black border-gray-800">
          <CardContent className="p-6">
            <div className="flex items-center justify-between">
              <div>
                <p className="text-sm font-medium text-gray-400">Suspended</p>
                <p className="text-2xl font-bold text-white">{suspendedUsers}</p>
              </div>
              <AlertTriangle className="w-8 h-8 text-red-500" />
            </div>
            <div className="mt-4 flex items-center text-xs text-red-500">
              <Shield className="w-3 h-3 mr-1" />
              <span>Require attention</span>
            </div>
          </CardContent>
        </Card>
      </div>

      <Tabs value={activeTab} onValueChange={setActiveTab} className="w-full">
        <TabsList className="grid w-full grid-cols-4 bg-gray-900 border border-gray-800">
          <TabsTrigger value="users" className="data-[state=active]:bg-black">Users</TabsTrigger>
          <TabsTrigger value="roles" className="data-[state=active]:bg-black">Roles</TabsTrigger>
          <TabsTrigger value="groups" className="data-[state=active]:bg-black">Groups</TabsTrigger>
          <TabsTrigger value="analytics" className="data-[state=active]:bg-black">Analytics</TabsTrigger>
        </TabsList>

        <TabsContent value="users" className="space-y-6">
          {/* Filters and Actions */}
          <div className="flex flex-col lg:flex-row justify-between items-start lg:items-center gap-4">
            <div className="flex flex-wrap items-center gap-4">
              <div className="relative">
                <Search className="absolute left-3 top-1/2 transform -translate-y-1/2 text-gray-400 w-4 h-4" />
                <Input
                  placeholder="Search users..."
                  value={searchTerm}
                  onChange={(e) => setSearchTerm(e.target.value)}
                  className="pl-10 w-64 bg-gray-900 border-gray-700 text-white"
                />
              </div>
              
              <Select value={statusFilter} onValueChange={setStatusFilter}>
                <SelectTrigger className="w-32 bg-gray-900 border-gray-700">
                  <SelectValue placeholder="Status" />
                </SelectTrigger>
                <SelectContent className="bg-gray-900 border-gray-700">
                  <SelectItem value="all">All Status</SelectItem>
                  <SelectItem value="active">Active</SelectItem>
                  <SelectItem value="pending">Pending</SelectItem>
                  <SelectItem value="suspended">Suspended</SelectItem>
                  <SelectItem value="inactive">Inactive</SelectItem>
                </SelectContent>
              </Select>

              <Select value={roleFilter} onValueChange={setRoleFilter}>
                <SelectTrigger className="w-40 bg-gray-900 border-gray-700">
                  <SelectValue placeholder="Role" />
                </SelectTrigger>
                <SelectContent className="bg-gray-900 border-gray-700">
                  <SelectItem value="all">All Roles</SelectItem>
                  {roles.map(role => (
                    <SelectItem key={role.id} value={role.id}>{role.name}</SelectItem>
                  ))}
                </SelectContent>
              </Select>

              <Select value={departmentFilter} onValueChange={setDepartmentFilter}>
                <SelectTrigger className="w-40 bg-gray-900 border-gray-700">
                  <SelectValue placeholder="Department" />
                </SelectTrigger>
                <SelectContent className="bg-gray-900 border-gray-700">
                  <SelectItem value="all">All Departments</SelectItem>
                  {departments.map(dept => (
                    <SelectItem key={dept} value={dept}>{dept}</SelectItem>
                  ))}
                </SelectContent>
              </Select>
            </div>

            <div className="flex items-center gap-3">
              {bulkSelection.length > 0 && (
                <div className="flex items-center gap-2">
                  <span className="text-sm text-gray-400">{bulkSelection.length} selected</span>
                  <Button
                    variant="outline"
                    size="sm"
                    onClick={() => handleBulkAction('activate')}
                    className="border-green-600 text-green-400 hover:bg-green-600/10"
                  >
                    <CheckCircle className="w-3 h-3 mr-1" />
                    Activate
                  </Button>
                  <Button
                    variant="outline"
                    size="sm"
                    onClick={() => handleBulkAction('suspend')}
                    className="border-yellow-600 text-yellow-400 hover:bg-yellow-600/10"
                  >
                    <Lock className="w-3 h-3 mr-1" />
                    Suspend
                  </Button>
                  <Button
                    variant="outline"
                    size="sm"
                    onClick={() => handleBulkAction('delete')}
                    className="border-red-600 text-red-400 hover:bg-red-600/10"
                  >
                    <Trash2 className="w-3 h-3 mr-1" />
                    Delete
                  </Button>
                </div>
              )}
              
              <Button
                onClick={() => setIsCreatingUser(true)}
                className="bg-green-600 hover:bg-green-700 text-white"
              >
                <UserPlus className="w-4 h-4 mr-2" />
                Add User
              </Button>
              
              <Button variant="outline" className="border-gray-700 hover:bg-gray-800">
                <Download className="w-4 h-4 mr-2" />
                Export
              </Button>
            </div>
          </div>

          {/* User List */}
          <Card className="bg-black border-gray-800">
            <CardContent className="p-0">
              <div className="overflow-x-auto">
                <table className="w-full">
                  <thead className="border-b border-gray-800">
                    <tr className="text-left">
                      <th className="p-4 w-12">
                        <input
                          type="checkbox"
                          checked={bulkSelection.length === filteredUsers.length && filteredUsers.length > 0}
                          onChange={(e) => {
                            if (e.target.checked) {
                              setBulkSelection(filteredUsers.map(u => u.id));
                            } else {
                              setBulkSelection([]);
                            }
                          }}
                          className="rounded border-gray-700 bg-black"
                        />
                      </th>
                      <th className="p-4 text-gray-400 font-medium">User</th>
                      <th className="p-4 text-gray-400 font-medium">Status</th>
                      <th className="p-4 text-gray-400 font-medium">Role</th>
                      <th className="p-4 text-gray-400 font-medium">Department</th>
                      <th className="p-4 text-gray-400 font-medium">Last Login</th>
                      <th className="p-4 text-gray-400 font-medium">MFA</th>
                      <th className="p-4 text-gray-400 font-medium w-16"></th>
                    </tr>
                  </thead>
                  <tbody>
                    {filteredUsers.map((user) => (
                      <tr key={user.id} className="border-b border-gray-800 hover:bg-gray-900/50">
                        <td className="p-4">
                          <input
                            type="checkbox"
                            checked={bulkSelection.includes(user.id)}
                            onChange={(e) => {
                              if (e.target.checked) {
                                setBulkSelection([...bulkSelection, user.id]);
                              } else {
                                setBulkSelection(bulkSelection.filter(id => id !== user.id));
                              }
                            }}
                            className="rounded border-gray-700 bg-black"
                          />
                        </td>
                        <td className="p-4">
                          <div className="flex items-center space-x-3">
<<<<<<< HEAD
                            <div className="w-8 h-8 bg-gradient-to-br from-blue-500 to-cyan-500 rounded-full flex items-center justify-center text-white text-sm font-semibold">
=======
                            <div className="w-8 h-8 bg-gradient-to-br from-blue-500 to-purple-600 rounded-full flex items-center justify-center text-white text-sm font-semibold">
>>>>>>> db56aaf3
                              {user.firstName.charAt(0)}{user.lastName.charAt(0)}
                            </div>
                            <div>
                              <p className="font-medium text-white">{user.displayName}</p>
                              <p className="text-sm text-gray-400">{user.email}</p>
                            </div>
                          </div>
                        </td>
                        <td className="p-4">
                          <Badge className={getStatusColor(user.status)} variant="outline">
                            {getStatusIcon(user.status)}
                            <span className="ml-1 capitalize">{user.status}</span>
                          </Badge>
                        </td>
                        <td className="p-4">
                          <div className="flex flex-wrap gap-1">
                            {user.roles.slice(0, 2).map(role => (
                              <Badge key={role} variant="secondary" className="bg-blue-500/20 text-blue-400 text-xs">
                                {role}
                              </Badge>
                            ))}
                            {user.roles.length > 2 && (
                              <Badge variant="secondary" className="bg-gray-700 text-gray-300 text-xs">
                                +{user.roles.length - 2}
                              </Badge>
                            )}
                          </div>
                        </td>
                        <td className="p-4">
                          <div>
                            <p className="text-sm text-white">{user.department}</p>
                            <p className="text-xs text-gray-400">{user.title}</p>
                          </div>
                        </td>
                        <td className="p-4">
                          <p className="text-sm text-white">
                            {user.lastLogin === 'never' ? 'Never' : new Date(user.lastLogin).toLocaleDateString()}
                          </p>
                          <p className="text-xs text-gray-400">
                            {user.loginCount} logins
                          </p>
                        </td>
                        <td className="p-4">
                          <div className="flex items-center space-x-1">
                            {user.mfaEnabled ? (
                              <Shield className="w-4 h-4 text-green-500" />
                            ) : (
                              <Shield className="w-4 h-4 text-gray-500" />
                            )}
                            {user.ssoProvider && (
                              <span title={`SSO: ${user.ssoProvider}`}>
                                <Globe className="w-4 h-4 text-blue-500" />
                              </span>
                            )}
                          </div>
                        </td>
                        <td className="p-4">
                          <div className="flex items-center space-x-1">
                            <Button
                              variant="ghost"
                              size="sm"
                              onClick={() => {
                                setSelectedUser(user);
                                setIsEditingUser(true);
                              }}
                              className="h-8 w-8 p-0 text-gray-400 hover:text-white"
                            >
                              <Edit className="w-3 h-3" />
                            </Button>
                            <Button
                              variant="ghost"
                              size="sm"
                              onClick={() => handleToggleUserStatus(user.id)}
                              className="h-8 w-8 p-0 text-gray-400 hover:text-white"
                            >
                              {user.status === 'active' ? (
                                <Lock className="w-3 h-3" />
                              ) : (
                                <Unlock className="w-3 h-3" />
                              )}
                            </Button>
                            <Button
                              variant="ghost"
                              size="sm"
                              className="h-8 w-8 p-0 text-gray-400 hover:text-white"
                            >
                              <MoreVertical className="w-3 h-3" />
                            </Button>
                          </div>
                        </td>
                      </tr>
                    ))}
                  </tbody>
                </table>
              </div>
            </CardContent>
          </Card>
        </TabsContent>

        <TabsContent value="roles" className="space-y-6">
          <div className="flex justify-between items-center">
            <h3 className="text-lg font-semibold text-white">Role Management</h3>
            <Button className="bg-blue-600 hover:bg-blue-700 text-white">
              <Plus className="w-4 h-4 mr-2" />
              Create Role
            </Button>
          </div>

          <div className="grid grid-cols-1 md:grid-cols-2 lg:grid-cols-3 gap-6">
            {roles.map((role) => (
              <Card key={role.id} className="bg-black border-gray-800">
                <CardContent className="p-6">
                  <div className="flex items-start justify-between mb-4">
                    <div className="flex items-center space-x-2">
                      <Crown className="w-5 h-5 text-yellow-500" />
                      <div>
                        <h4 className="font-semibold text-white">{role.name}</h4>
                        {role.system && (
<<<<<<< HEAD
                          <Badge variant="secondary" className="bg-blue-500/20 text-blue-300 text-xs">
=======
                          <Badge variant="secondary" className="bg-purple-500/20 text-purple-400 text-xs">
>>>>>>> db56aaf3
                            System Role
                          </Badge>
                        )}
                      </div>
                    </div>
                  </div>
                  
                  <p className="text-sm text-gray-400 mb-4">{role.description}</p>
                  
                  <div className="space-y-2">
                    <div className="flex justify-between text-sm">
                      <span className="text-gray-400">Users:</span>
                      <span className="text-white font-semibold">{role.userCount}</span>
                    </div>
                    <div className="flex justify-between text-sm">
                      <span className="text-gray-400">Permissions:</span>
                      <span className="text-white font-semibold">{role.permissions.length}</span>
                    </div>
                  </div>

                  <div className="flex items-center justify-between pt-4 border-t border-gray-800 mt-4">
                    <Button
                      variant="ghost"
                      size="sm"
                      className="text-blue-400 hover:text-blue-300"
                    >
                      <Eye className="w-3 h-3 mr-1" />
                      View Details
                    </Button>
                    {!role.system && (
                      <Button
                        variant="ghost"
                        size="sm"
                        className="text-gray-400 hover:text-white"
                      >
                        <Edit className="w-3 h-3" />
                      </Button>
                    )}
                  </div>
                </CardContent>
              </Card>
            ))}
          </div>
        </TabsContent>

        <TabsContent value="groups" className="space-y-6">
          <div className="flex justify-between items-center">
            <h3 className="text-lg font-semibold text-white">User Groups</h3>
<<<<<<< HEAD
            <Button className="bg-blue-600 hover:bg-blue-700 text-white">
=======
            <Button className="bg-purple-600 hover:bg-purple-700 text-white">
>>>>>>> db56aaf3
              <Plus className="w-4 h-4 mr-2" />
              Create Group
            </Button>
          </div>

          <div className="grid grid-cols-1 md:grid-cols-2 lg:grid-cols-3 gap-6">
            {groups.map((group) => (
              <Card key={group.id} className="bg-black border-gray-800">
                <CardContent className="p-6">
                  <div className="flex items-start justify-between mb-4">
                    <div className="flex items-center space-x-2">
<<<<<<< HEAD
                      <Users className="w-5 h-5 text-blue-500" />
=======
                      <Users className="w-5 h-5 text-purple-500" />
>>>>>>> db56aaf3
                      <h4 className="font-semibold text-white">{group.name}</h4>
                    </div>
                  </div>
                  
                  <p className="text-sm text-gray-400 mb-4">{group.description}</p>
                  
                  <div className="space-y-2">
                    <div className="flex justify-between text-sm">
                      <span className="text-gray-400">Members:</span>
                      <span className="text-white font-semibold">{group.userCount}</span>
                    </div>
                    <div className="flex justify-between text-sm">
                      <span className="text-gray-400">Permissions:</span>
                      <span className="text-white font-semibold">{group.permissions.length}</span>
                    </div>
                  </div>

                  <div className="flex items-center justify-between pt-4 border-t border-gray-800 mt-4">
                    <Button
                      variant="ghost"
                      size="sm"
<<<<<<< HEAD
                      className="text-blue-400 hover:text-blue-300"
=======
                      className="text-purple-400 hover:text-purple-300"
>>>>>>> db56aaf3
                    >
                      <Users className="w-3 h-3 mr-1" />
                      Manage Members
                    </Button>
                    <Button
                      variant="ghost"
                      size="sm"
                      className="text-gray-400 hover:text-white"
                    >
                      <Edit className="w-3 h-3" />
                    </Button>
                  </div>
                </CardContent>
              </Card>
            ))}
          </div>
        </TabsContent>

        <TabsContent value="analytics" className="space-y-6">
          <Card className="bg-black border-gray-800">
            <CardHeader>
              <CardTitle className="text-white">User Analytics</CardTitle>
              <CardDescription>User activity and engagement metrics</CardDescription>
            </CardHeader>
            <CardContent>
              <div className="text-center py-12">
                <BarChart3 className="w-16 h-16 text-gray-700 mx-auto mb-4" />
                <h3 className="text-xl font-semibold text-white mb-2">Analytics Dashboard</h3>
                <p className="text-gray-400 mb-6">Comprehensive user analytics and insights coming soon</p>
                <div className="flex justify-center space-x-4">
                  <Button variant="outline" className="border-gray-700 hover:bg-gray-800">
                    <TrendingUp className="w-4 h-4 mr-2" />
                    Login Trends
                  </Button>
                  <Button variant="outline" className="border-gray-700 hover:bg-gray-800">
                    <Award className="w-4 h-4 mr-2" />
                    User Engagement
                  </Button>
                </div>
              </div>
            </CardContent>
          </Card>
        </TabsContent>
      </Tabs>

      {/* Create User Dialog */}
      <Dialog open={isCreatingUser} onOpenChange={setIsCreatingUser}>
        <DialogContent className="bg-gray-900 border-gray-800 text-white max-w-3xl">
          <DialogHeader>
            <DialogTitle>Add New User</DialogTitle>
            <DialogDescription>
              Create a new user account and assign roles and permissions
            </DialogDescription>
          </DialogHeader>
          <div className="space-y-6 py-4 max-h-96 overflow-y-auto">
            <div className="grid grid-cols-2 gap-4">
              <div>
                <Label htmlFor="first-name" className="text-sm font-medium">
                  First Name
                </Label>
                <Input
                  id="first-name"
                  value={newUser.firstName}
                  onChange={(e) => setNewUser({...newUser, firstName: e.target.value})}
                  placeholder="John"
                  className="bg-black border-gray-700 mt-1"
                />
              </div>
              <div>
                <Label htmlFor="last-name" className="text-sm font-medium">
                  Last Name
                </Label>
                <Input
                  id="last-name"
                  value={newUser.lastName}
                  onChange={(e) => setNewUser({...newUser, lastName: e.target.value})}
                  placeholder="Doe"
                  className="bg-black border-gray-700 mt-1"
                />
              </div>
            </div>

            <div>
              <Label htmlFor="email" className="text-sm font-medium">
                Email Address
              </Label>
              <Input
                id="email"
                type="email"
                value={newUser.email}
                onChange={(e) => setNewUser({...newUser, email: e.target.value})}
                placeholder="john.doe@company.com"
                className="bg-black border-gray-700 mt-1"
              />
            </div>

            <div className="grid grid-cols-2 gap-4">
              <div>
                <Label htmlFor="department" className="text-sm font-medium">
                  Department
                </Label>
                <Select value={newUser.department} onValueChange={(value) => setNewUser({...newUser, department: value})}>
                  <SelectTrigger className="bg-black border-gray-700 mt-1">
                    <SelectValue placeholder="Select department" />
                  </SelectTrigger>
                  <SelectContent className="bg-gray-900 border-gray-700">
                    {departments.map(dept => (
                      <SelectItem key={dept} value={dept}>{dept}</SelectItem>
                    ))}
                    <SelectItem value="Marketing">Marketing</SelectItem>
                    <SelectItem value="Sales">Sales</SelectItem>
                    <SelectItem value="HR">Human Resources</SelectItem>
                  </SelectContent>
                </Select>
              </div>
              <div>
                <Label htmlFor="title" className="text-sm font-medium">
                  Job Title
                </Label>
                <Input
                  id="title"
                  value={newUser.title}
                  onChange={(e) => setNewUser({...newUser, title: e.target.value})}
                  placeholder="Software Engineer"
                  className="bg-black border-gray-700 mt-1"
                />
              </div>
            </div>

            <div className="grid grid-cols-2 gap-4">
              <div>
                <Label htmlFor="location" className="text-sm font-medium">
                  Location
                </Label>
                <Input
                  id="location"
                  value={newUser.location}
                  onChange={(e) => setNewUser({...newUser, location: e.target.value})}
                  placeholder="San Francisco, CA"
                  className="bg-black border-gray-700 mt-1"
                />
              </div>
              <div>
                <Label htmlFor="phone" className="text-sm font-medium">
                  Phone Number
                </Label>
                <Input
                  id="phone"
                  value={newUser.phone}
                  onChange={(e) => setNewUser({...newUser, phone: e.target.value})}
                  placeholder="+1 (555) 123-4567"
                  className="bg-black border-gray-700 mt-1"
                />
              </div>
            </div>

            <div>
              <Label className="text-sm font-medium mb-3 block">
                Roles
              </Label>
              <div className="grid grid-cols-2 gap-2 max-h-32 overflow-y-auto">
                {roles.map((role) => (
                  <div key={role.id} className="flex items-center space-x-2">
                    <input
                      type="checkbox"
                      id={`role-${role.id}`}
                      checked={newUser.roles.includes(role.id)}
                      onChange={(e) => {
                        if (e.target.checked) {
                          setNewUser({
                            ...newUser,
                            roles: [...newUser.roles, role.id]
                          });
                        } else {
                          setNewUser({
                            ...newUser,
                            roles: newUser.roles.filter(id => id !== role.id)
                          });
                        }
                      }}
                      className="rounded border-gray-700 bg-black"
                    />
                    <Label htmlFor={`role-${role.id}`} className="text-sm">
                      {role.name}
                    </Label>
                  </div>
                ))}
              </div>
            </div>

            <div>
              <Label className="text-sm font-medium mb-3 block">
                User Groups
              </Label>
              <div className="grid grid-cols-2 gap-2">
                {groups.map((group) => (
                  <div key={group.id} className="flex items-center space-x-2">
                    <input
                      type="checkbox"
                      id={`group-${group.id}`}
                      checked={newUser.groups.includes(group.id)}
                      onChange={(e) => {
                        if (e.target.checked) {
                          setNewUser({
                            ...newUser,
                            groups: [...newUser.groups, group.id]
                          });
                        } else {
                          setNewUser({
                            ...newUser,
                            groups: newUser.groups.filter(id => id !== group.id)
                          });
                        }
                      }}
                      className="rounded border-gray-700 bg-black"
                    />
                    <Label htmlFor={`group-${group.id}`} className="text-sm">
                      {group.name}
                    </Label>
                  </div>
                ))}
              </div>
            </div>

            <div className="space-y-4">
              <div className="flex items-center space-x-2">
                <Switch
                  id="mfa-enabled"
                  checked={newUser.mfaEnabled}
                  onCheckedChange={(checked) => setNewUser({...newUser, mfaEnabled: checked})}
                  className="data-[state=checked]:bg-green-600"
                />
                <Label htmlFor="mfa-enabled" className="text-sm">Require MFA Setup</Label>
              </div>
              <div className="flex items-center space-x-2">
                <Switch
                  id="send-invite"
                  checked={newUser.sendInvite}
                  onCheckedChange={(checked) => setNewUser({...newUser, sendInvite: checked})}
                  className="data-[state=checked]:bg-blue-600"
                />
                <Label htmlFor="send-invite" className="text-sm">Send Welcome Email</Label>
              </div>
            </div>
          </div>
          <div className="flex justify-end space-x-3">
            <Button
              variant="outline"
              onClick={() => setIsCreatingUser(false)}
              className="border-gray-700 hover:bg-gray-800"
            >
              Cancel
            </Button>
            <Button
              onClick={handleCreateUser}
              disabled={!newUser.email || !newUser.firstName || !newUser.lastName}
              className="bg-green-600 hover:bg-green-700"
            >
              <UserPlus className="w-4 h-4 mr-2" />
              Create User
            </Button>
          </div>
        </DialogContent>
      </Dialog>
    </div>
  );

  return (
    <TacticalPageTemplate 
      title="User Management" 
      subtitle="User Management Operations Center" 
      icon={Users}
    >
      {content}
    </TacticalPageTemplate>
  );
}<|MERGE_RESOLUTION|>--- conflicted
+++ resolved
@@ -695,11 +695,7 @@
                         </td>
                         <td className="p-4">
                           <div className="flex items-center space-x-3">
-<<<<<<< HEAD
-                            <div className="w-8 h-8 bg-gradient-to-br from-blue-500 to-cyan-500 rounded-full flex items-center justify-center text-white text-sm font-semibold">
-=======
                             <div className="w-8 h-8 bg-gradient-to-br from-blue-500 to-purple-600 rounded-full flex items-center justify-center text-white text-sm font-semibold">
->>>>>>> db56aaf3
                               {user.firstName.charAt(0)}{user.lastName.charAt(0)}
                             </div>
                             <div>
@@ -818,11 +814,7 @@
                       <div>
                         <h4 className="font-semibold text-white">{role.name}</h4>
                         {role.system && (
-<<<<<<< HEAD
-                          <Badge variant="secondary" className="bg-blue-500/20 text-blue-300 text-xs">
-=======
                           <Badge variant="secondary" className="bg-purple-500/20 text-purple-400 text-xs">
->>>>>>> db56aaf3
                             System Role
                           </Badge>
                         )}
@@ -871,11 +863,7 @@
         <TabsContent value="groups" className="space-y-6">
           <div className="flex justify-between items-center">
             <h3 className="text-lg font-semibold text-white">User Groups</h3>
-<<<<<<< HEAD
-            <Button className="bg-blue-600 hover:bg-blue-700 text-white">
-=======
             <Button className="bg-purple-600 hover:bg-purple-700 text-white">
->>>>>>> db56aaf3
               <Plus className="w-4 h-4 mr-2" />
               Create Group
             </Button>
@@ -887,11 +875,7 @@
                 <CardContent className="p-6">
                   <div className="flex items-start justify-between mb-4">
                     <div className="flex items-center space-x-2">
-<<<<<<< HEAD
-                      <Users className="w-5 h-5 text-blue-500" />
-=======
                       <Users className="w-5 h-5 text-purple-500" />
->>>>>>> db56aaf3
                       <h4 className="font-semibold text-white">{group.name}</h4>
                     </div>
                   </div>
@@ -913,11 +897,7 @@
                     <Button
                       variant="ghost"
                       size="sm"
-<<<<<<< HEAD
-                      className="text-blue-400 hover:text-blue-300"
-=======
                       className="text-purple-400 hover:text-purple-300"
->>>>>>> db56aaf3
                     >
                       <Users className="w-3 h-3 mr-1" />
                       Manage Members
