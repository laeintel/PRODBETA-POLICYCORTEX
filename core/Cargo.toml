[package]
name = "policycortex-core"
<<<<<<< HEAD
version = "2.22.8"
=======
version = "2.22.9"
>>>>>>> df54c5b7
edition = "2021"
authors = ["AeoliTech"]
description = "PolicyCortex - AI-Powered Azure Governance Platform"

[[bin]]
name = "policycortex-core"
path = "src/main.rs"

[lib]
name = "policycortex_core"
path = "src/lib.rs"

# Explicitly declare this crate is not part of the parent workspace
[workspace]

[dependencies]
# Web Framework
axum = "0.7"
tower = "0.4"
tower-http = { version = "0.5", features = ["cors", "limit"] }

# Async Runtime
tokio = { version = "1.0", features = ["full"] }
tokio-stream = { version = "0.1", features = ["sync"] }
async-stream = "0.3"

# Serialization
serde = { version = "1.0", features = ["derive"] }
serde_json = "1.0"
serde_yaml = "0.9"

# Logging
tracing = "0.1"
tracing-subscriber = { version = "0.3", features = ["env-filter"] }

# Time
chrono = { version = "0.4", features = ["serde"] }

# Azure SDK
azure_identity = "0.20"
azure_core = "0.20"
azure_security_keyvault = "0.20"

# Additional crates needed for Azure integration

# HTTP Client (use rustls to avoid OpenSSL completely)
reqwest = { version = "0.11", default-features = false, features = ["json", "rustls-tls"] }

# Hyper for HTTP body handling in tests
hyper = "1.0"

# JWT Token Validation
jsonwebtoken = "9.3"
serde_urlencoded = "0.7"

# Async traits for authentication
async-trait = "0.1"

# HTTP Headers
headers = "0.3"

# Redis caching
redis = { version = "0.24", features = ["tokio-comp", "connection-manager", "json"] }

# Rate limiting
tower_governor = "0.4"
governor = "0.6"

# SQL database support
sqlx = { version = "0.7", features = ["runtime-tokio-rustls", "postgres", "chrono", "uuid"] }

# Lazy static for compile-time patterns
lazy_static = "1.4"

# Regular expressions for secret scanning
regex = "1.10"

# URL parsing for validation
url = "2.5"

# Random number generation for jitter
rand = "0.8"

# Base64 encoding for signatures
base64 = "0.21"

# Graph database drivers
neo4rs = "0.7"
gremlin-client = "0.8"

# Performance monitoring
metrics = "0.21"
metrics-exporter-prometheus = "0.12"

# OpenTelemetry for distributed tracing
opentelemetry = { version = "0.21", features = ["trace"] }
opentelemetry-otlp = "0.14"
opentelemetry_sdk = { version = "0.21", features = ["rt-tokio"] }
tracing-opentelemetry = "0.22"

# Prometheus metrics
prometheus = "0.13"
tar = "0.4"
flate2 = "1.0"

# Environment Variables
dotenv = "0.15"

# UUID
uuid = { version = "1.0", features = ["serde", "v4"] }

# High-performance concurrent data structures for governance
dashmap = "5.5"

# Error handling
thiserror = "1.0"
anyhow = "1.0"

# Graph algorithms
petgraph = "0.6"

# Cryptography
sha2 = "0.10"
hmac = "0.12"
## (removed duplicate regex dependency; defined above at version 1.10)

# AWS SDK (optional, for multi-cloud)
aws-config = { version = "1.0", optional = true }
aws-sdk-iam = { version = "1.0", optional = true }
aws-sdk-organizations = { version = "1.0", optional = true }
aws-sdk-ec2 = { version = "1.0", optional = true }
aws-sdk-s3 = { version = "1.0", optional = true }
aws-sdk-cloudtrail = { version = "1.0", optional = true }
aws-sdk-config = { version = "1.0", optional = true }

# NATS for event streaming (optional)
async-nats = { version = "0.42", optional = true }
futures-lite = "2.6.1"

# OpenSSL vendored fallback (optional, for CI environments)
openssl = { version = "0.10", features = ["vendored"], optional = true }
futures = "0.3.31"

# Test dependencies
[dev-dependencies]
tokio-test = "0.4"
wiremock = "0.6"
tempfile = "3.8"
criterion = { version = "0.5", features = ["html_reports"] }

[features]
default = []
aws = ["aws-config", "aws-sdk-iam", "aws-sdk-organizations", "aws-sdk-ec2", "aws-sdk-s3", "aws-sdk-cloudtrail", "aws-sdk-config"]
events = ["async-nats"]
vendored-openssl = ["openssl"]<|MERGE_RESOLUTION|>--- conflicted
+++ resolved
@@ -1,10 +1,6 @@
 [package]
 name = "policycortex-core"
-<<<<<<< HEAD
-version = "2.22.8"
-=======
 version = "2.22.9"
->>>>>>> df54c5b7
 edition = "2021"
 authors = ["AeoliTech"]
 description = "PolicyCortex - AI-Powered Azure Governance Platform"
