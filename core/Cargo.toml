--- conflicted
+++ resolved
@@ -1,10 +1,6 @@
 [package]
 name = "policycortex-core"
-<<<<<<< HEAD
-version = "2.22.8"
-=======
 version = "2.22.9"
->>>>>>> 4837d623
 edition = "2021"
 authors = ["AeoliTech"]
 description = "PolicyCortex - AI-Powered Azure Governance Platform"
